##
# Python Project file for APPCLI.
# _____________________________________________________________________________
#
# Created by brightSPARK Labs
# www.brightsparklabs.com
##

[build-system]
requires = ["hatchling"]
build-backend = "hatchling.build"

[tool.hatch.version]
source = "env"
variable = "APP_VERSION"

[tool.hatch.build.targets.wheel]
packages = ["appcli"]

[project.urls]
Homepage = "https://www.brightsparklabs.com"
Repository = "https://github.com/brightsparklabs/appcli"
Changelog = "https://github.com/brightsparklabs/appcli/blob/master/CHANGELOG.md"

[project]
name = "bsl-appcli"
dynamic = ["version"]
requires-python = ">= 3.12.3"
description = "A library for adding CLI interfaces to applications in the brightSPARK Labs style."
readme = { file = "README.adoc", content-type = "text/plain" }
license = {text = "MIT License"}
authors = [{name = "brightSPARK Labs", email = "enquire@brightsparklabs.com"}]
classifiers = [
    "Programming Language :: Python :: 3",
    "License :: OSI Approved :: MIT License",
    "Operating System :: POSIX :: Linux",
]
dependencies = [
    "boto3==1.40.21",
    "click==8.1.8",
    "coloredlogs==15.0.1",
    "cronex==0.1.3.1",
    "dataclasses-json==0.5.7",
<<<<<<< HEAD
    "deepdiff==8.6.1",
    "GitPython==3.1.44",
    "jsonschema==4.23.0",
=======
    "deepdiff==8.6.0",
    "GitPython==3.1.45",
    "jsonschema==4.25.1",
>>>>>>> 3149ce06
    "jinja2==3.1.6",
    "pycryptodome==3.23.0",
    "pydantic==2.11.7",
    "pyfiglet==1.0.4",
    "python-keycloak==3.12.0",
    "python-slugify==8.0.4",
    "ruamel-yaml==0.18.15",
    "tabulate==0.9.0",
]

[dependency-groups]
dev = [
    "bandit==1.8.6",
    "guarddog==2.6.0",
    "pdoc==15.0.4",
    "pre-commit==4.3.0",
    "pytest==8.4.1",
    "pytest-cov==6.2.1",
    "ruff==0.12.11",
]
build = [
    "hatch==1.14.1",
    "wheel==0.45.1",
]<|MERGE_RESOLUTION|>--- conflicted
+++ resolved
@@ -41,15 +41,9 @@
     "coloredlogs==15.0.1",
     "cronex==0.1.3.1",
     "dataclasses-json==0.5.7",
-<<<<<<< HEAD
     "deepdiff==8.6.1",
-    "GitPython==3.1.44",
-    "jsonschema==4.23.0",
-=======
-    "deepdiff==8.6.0",
     "GitPython==3.1.45",
     "jsonschema==4.25.1",
->>>>>>> 3149ce06
     "jinja2==3.1.6",
     "pycryptodome==3.23.0",
     "pydantic==2.11.7",
