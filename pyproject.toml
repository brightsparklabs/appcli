--- conflicted
+++ resolved
@@ -56,25 +56,15 @@
 
 [dependency-groups]
 dev = [
-<<<<<<< HEAD
     "bandit==1.8.6",
     "guarddog==2.6.0",
     "pdoc==15.0.4",
-    "pre-commit==4.1.0",
-    "pytest==8.3.4",
+    "pre-commit==4.2.0",
+    "pytest==8.4.1",
     "pytest-cov==6.2.1",
-    "ruff==0.9.9",
+    "ruff==0.12.7",
 ]
 build = [
-    "hatch==1.14.0",
+    "hatch==1.14.1",
     "wheel==0.45.1",
-=======
-    "ruff==0.12.7",
-    "pre-commit==4.2.0",
-    "pytest==8.4.1",
-]
-build = [
-    "wheel==0.45.1",
-    "hatch==1.14.1",
->>>>>>> ae23fb6e
 ]