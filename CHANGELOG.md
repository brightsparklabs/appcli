--- conflicted
+++ resolved
@@ -26,11 +26,8 @@
 - Update `quickstart.md` to include section about development with a local APPCLI instance.
 - [#167](https://github.com/brightsparklabs/appcli/issues/167) Added the service status command, which details the current status of the system.
 - Setup default values for `seed_app_configuration`, `stack_configuration_file`, `baseline_templates_dir`, `configurable_templates_dir` and `orchestrator` in the appcli constructor.
-<<<<<<< HEAD
+- Store generated `config` backups in nested `.generated-archive` directory.
 - Configure and apply on install by default.
-=======
-- Store generated `config` backups in nested `.generated-archive` directory.
->>>>>>> 8832dfd5
 
 ### Fixed
 
