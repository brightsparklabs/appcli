--- conflicted
+++ resolved
@@ -18,15 +18,12 @@
 - APPCLI-115: Enable automerge for dependabot PRs.
 - APPCLI-116: Set Ruff as the linter and formatter.
 - AF-209: Build the docker-compose plugin into the appcli image.
-<<<<<<< HEAD
+- DIS-395: Limit the backups to 10 as default.
 - AF-210: Stream stdout and stderr.
 
 ---
 
 ## [2.2.1] - 2023-07-24
-=======
-- DIS-395: Limit the backups to 10 as default.
->>>>>>> 1d1f9440
 
 ### Fixed
 
