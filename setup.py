--- conflicted
+++ resolved
@@ -65,16 +65,10 @@
         "deepdiff==6.3.0",
         "GitPython==3.1.31",
         "jinja2==3.1.2",
-<<<<<<< HEAD
-        "pre-commit==3.2.2",
-        "pycryptodome==3.17",
-        "pydantic==1.10.7",
-        "pyfiglet==0.8.post1",
-=======
         "pre-commit==3.3.2",
         "pycryptodome==3.18.0",
         "pydantic==1.10.8",
->>>>>>> 16f48bad
+        "pyfiglet==0.8.post1",
         "python-keycloak==0.22.0",
         "python-slugify==8.0.1",
         "ruamel-yaml==0.17.31",
