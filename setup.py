--- conflicted
+++ resolved
@@ -60,10 +60,7 @@
         "coloredlogs==15.0",
         "cronex==0.1.3.1",
         "dataclasses-json==0.5.2",
-<<<<<<< HEAD
         "deepdiff==5.3.0",
-=======
->>>>>>> 3408b544
         "GitPython==3.1.14",
         "jinja2==2.11.3",
         "pycryptodome==3.10.1",
