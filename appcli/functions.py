--- conflicted
+++ resolved
@@ -50,18 +50,13 @@
     sys.exit(1)
 
 
-<<<<<<< HEAD
 def get_metadata_file_directory(cli_context: CliContext):
     generated_configuration_dir = cli_context.generated_configuration_dir
     return generated_configuration_dir.joinpath(METADATA_FILE_NAME)
 
 
-def check_valid_environment_variable_names(
-    ctx: click.Context, param: click.Option, value: click.Tuple
-=======
 def extract_valid_environment_variable_names(
     ctx: click.Context, param: click.Option, values: click.Tuple
->>>>>>> c8c801bb
 ):
     """Callback for Click Options to extract environment variable names and values,
     and to check that the names are appropriate for bash
